#!/bin/bash
# Copyright 2015 Google Inc. All Rights Reserved.
#
# Licensed under the Apache License, Version 2.0 (the "License");
# you may not use this file except in compliance with the License.
# You may obtain a copy of the License at
#
#     http://www.apache.org/licenses/LICENSE-2.0
#
# Unless required by applicable law or agreed to in writing, software
# distributed under the License is distributed on an "AS IS" BASIS,
# WITHOUT WARRANTIES OR CONDITIONS OF ANY KIND, either express or implied.
# See the License for the specific language governing permissions and
# limitations under the License.
# ==============================================================================


set -e

export CUDA_HOME=${CUDA_HOME:-/usr/local/cuda}

if [ ! -d ${CUDA_HOME}/lib64 ]; then
  echo "Failed to locate CUDA libs at ${CUDA_HOME}/lib64."
  exit 1
fi

export CUDA_SO=$(\ls /usr/lib/x86_64-linux-gnu/libcuda* | \
                    xargs -I{} echo '-v {}:{}')
export DEVICES=$(\ls /dev/nvidia* | \
                    xargs -I{} echo '--device {}:{}')

if [[ "${DEVICES}" = "" ]]; then
  echo "Failed to locate NVidia device(s). Did you want the non-GPU container?"
  exit 1
fi

<<<<<<< HEAD
docker run -it -p 8888:8888 $CUDA_SO $DEVICES b.gcr.io/tensorflow/tensorflow-full-gpu "$@"
=======
docker run -it $CUDA_SO $DEVICES "$@"
>>>>>>> 5abead8c
<|MERGE_RESOLUTION|>--- conflicted
+++ resolved
@@ -34,8 +34,4 @@
   exit 1
 fi
 
-<<<<<<< HEAD
-docker run -it -p 8888:8888 $CUDA_SO $DEVICES b.gcr.io/tensorflow/tensorflow-full-gpu "$@"
-=======
-docker run -it $CUDA_SO $DEVICES "$@"
->>>>>>> 5abead8c
+docker run -it $CUDA_SO $DEVICES "$@"